--- conflicted
+++ resolved
@@ -473,7 +473,6 @@
     })
   })
 
-<<<<<<< HEAD
   describe('with function to', () => {
     const LinkWrapper = () => (
       <Link
@@ -517,7 +516,6 @@
     })
   })
 
-=======
   describe('when the "to" prop is unspecified', function () {
     class App extends Component {
       render() {
@@ -559,5 +557,4 @@
       })
     })
   })
->>>>>>> caf46856
 })